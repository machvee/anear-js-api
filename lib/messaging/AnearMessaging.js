"use strict"
const Ably = require('ably/promises')
const AnearApi = require('../api/AnearApi')
const logger = require('../utils/Logger')
const { Mutex } = require('async-mutex')

const AppId = process.env.ANEARAPP_APP_ID

const BroadcastMessageType       = 'broadcast'
const PublicDisplayMessageType   = 'public_display'
const ActionMessageType          = 'client_action'
const CreateEventMessageType     = 'create_event'
const ExitEventMessageType       = 'exit_event'
const EventTransitionMessageType = 'event_transition'

const PRESENCE_ENTER = 'enter'
const PRESENCE_LEAVE = 'leave'

// any channel messages sent with 5 secs (5s) of initial attach will be delivered
// to the subscribers
const ChannelParams = {params: {rewind: "5s"}}


const AblyLogLevel = process.env.ANEARAPP_ABLY_LOG_LEVEL || 0 // 0 - no logging, 4 - verbose logging
const AnearCreateEventChannelName = `anear:${AppId}:e`

class AnearMessaging {

  constructor(AnearEventClass, AnearParticipantClass) {
    this.api = new AnearApi()
    this.AnearEventClass = AnearEventClass
    this.AnearParticipantClass = AnearParticipantClass
    this.mutex = new Mutex()


    const baseUrl          = this.api.api_base_url
    const authUrl          = `${baseUrl}/messaging_auth`
    const authParams       = {
      "app-id":AppId
    }
    const anearAuthHeaders = {
      ...this.api.defaultHeaderObject
    }

    const clientOptions = {
      authUrl: authUrl,
      authHeaders: anearAuthHeaders,
      authParams: authParams,
      echoMessages: false,
      log: {
        level: AblyLogLevel,
        handler: (message) => {logger.debug(message)}
      }
    }

    this.eventChannels = {}
    this.participantTimers = {}

    this.initRealtime(clientOptions)
  }

  initRealtime(clientOptions) {
    logger.debug("new Ably.Realtime connection..., log level: ", AblyLogLevel)

    this.realtime = new Ably.Realtime(clientOptions)

    this.realtime.connection.on(
      "connected",
      async () => {
        logger.info("Ably connected!")
        await this.reloadAnyEventsInProgress(AppId)
        await this.setupCreateEventChannel()
      }
    )
  }

  getChannel(channelName, channelParams = ChannelParams) {
    return this.realtime.channels.get(channelName, channelParams)
  }

  clearParticipantTimer(participantId) {
    const timerId = this.participantTimers[participantId]
    if (timerId) {
      clearTimeout(timerId)
      this.participantTimers[participantId] = null
    }
  }

  setParticipantTimer(eventId, anearParticipant, timeoutMilliseconds) {
    const participantId = anearParticipant.id

    this.clearParticipantTimer(participantId)

    if (timeoutMilliseconds === 0) return

    logger.debug(`setting ${timeoutMilliseconds} msec timer for event ${eventId}, participant ${anearParticipant.id}`)

    this.participantTimers[participantId] = setTimeout(
      async () => await this.timerExpired(eventId, anearParticipant, timeoutMilliseconds),
      timeoutMilliseconds
    )
  }

  async timerExpired(eventId, anearParticipant, timeoutMilliseconds) {
    const participantId = anearParticipant.id

    logger.debug(`participant (${eventId}, ${participantId}) TIMED OUT after ${timeoutMilliseconds} msecs`)

    await this.getAnearEventWithLockFromStorage(
      eventId,
      async anearEvent => {
        const anearParticipant = await this.getAnearParticipantFromStorage(participantId)
        await anearEvent.participantTimedOut(anearParticipant)
        await anearEvent.update()
      }
    )
  }

  async getAnearEventFromStorage(eventId) {
    return await this.AnearEventClass.getFromStorage(eventId, this)
  }

  async getAnearParticipantFromStorage(participantId) {
    return await this.AnearParticipantClass.getFromStorage(participantId)
  }

  async initEventRealtimeMessaging(anearEvent) {

    if (this.eventChannels.hasOwnProperty(anearEvent.id)) {
      logger.debug(`initEventRealtimeMessaging(${anearEvent.id}) already initialized.`)
      return
    }

    this.eventChannels[anearEvent.id] = {privates: {}}

    try {
      await this.setupSpectatorsChannel(anearEvent)
      this.setupEventsChannel(anearEvent)
      await this.setupParticipantsChannel(anearEvent)
      await this.setupActionsChannel(anearEvent)
    } catch(error) {
      logger.error(`initEventRealtimeMessaging(${anearEvent.id}): `, error)
    }

    logger.debug(`initEventRealtimeMessaging(${anearEvent.id}) is complete`)

    return anearEvent
  }

  async createEventMessagingCallback(message) {
    //
    // create the AnearEvent subclass, persist it in storage, and
    // initialize its realtime messaging
    //
    logger.info(`Ably message received....createEventMessagingCallback(${message.name})`)

    try {
      const eventJson = JSON.parse(message.data)
      const anearEvent = new this.AnearEventClass(eventJson, this)
      //
      // if we are getting this event create message from history after a quick restart,
      // we just return if the event already exists
      //
      await this.loadOrPersistEventAndInitMessaging(anearEvent)
    } catch(err) {
      logger.error(err)
    }
  }

  async loadOrPersistEventAndInitMessaging(anearEvent) {
    const eventExists = await anearEvent.exists()

    logger.info(`Event ${anearEvent.id} ${eventExists ? "already exists" : "does not exist"} in Storage`)

    if (!eventExists) {
      this.runExclusive("createEventCallback", async () => {
        await anearEvent.createdEventCallback()
        await anearEvent.persist()
      })
    }

    logger.info(`New ${anearEvent.constructor.name} Event: `, anearEvent.toJSON())

    await this.initEventRealtimeMessaging(anearEvent)
  }

  async reloadAnyEventsInProgress(appId) {
    try {
      const anearApp = await this.api.getAppZones(appId)
      for (const zone of anearApp.data.relationships.zones.data) {
        const zoneEvents = await this.api.getZoneEvents(zone.id)
        const events = zoneEvents.data.relationships.events.data

        for (const eventData of events) {
          const eventJson = await this.api.getEvent(eventData.id)
          const anearEvent = new this.AnearEventClass(eventJson, this)
          await this.loadOrPersistEventAndInitMessaging(anearEvent)
        }
      }
    } catch (err) {
      logger.error(err)
    }
  }

  async setupCreateEventChannel() {
    logger.info(`attaching to channel ${AnearCreateEventChannelName}`)

    const createEventsChannel = this.getChannel(AnearCreateEventChannelName)

    await this.attachChannel(createEventsChannel)

    this.subscribeEventMessages(
      createEventsChannel,
      CreateEventMessageType,
      async message => await this.createEventMessagingCallback(message)
    )
  }

  async setupSpectatorsChannel(anearEvent) {
    if (!anearEvent.allowsSpectators()) {
      this.eventChannels[anearEvent.id].spectators = null
      return
    }

    const spectatorsChannel = this.getChannel(anearEvent.spectatorsChannelName(), {})

    this.eventChannels[anearEvent.id].spectators = spectatorsChannel

    await this.attachChannel(spectatorsChannel)

    this.subscribePresenceEvent(
      spectatorsChannel,
      PRESENCE_ENTER,
      async message => await this.spectatorEnterMessagingCallback(anearEvent, message)
    )

    this.subscribePresenceEvent(
      spectatorsChannel,
      PRESENCE_LEAVE,
      async message => await this.spectatorLeaveMessagingCallback(anearEvent, message)
    )
  }

  async setupActionsChannel(anearEvent) {
    const actionsChannel = this.getChannel(anearEvent.actionsChannelName())

    this.eventChannels[anearEvent.id].actions = actionsChannel

    await this.attachChannel(actionsChannel)

    await this.subscribePresenceEventWithHistory(
      actionsChannel,
      PRESENCE_ENTER,
      async message => await this.participantEnterMessagingCallback(anearEvent, message)
    )
    this.subscribeEventMessages(
      actionsChannel,
      ActionMessageType,
      async message => await this.participantActionMessagingCallback(anearEvent, message)
    )
    this.subscribePresenceEvent(
      actionsChannel,
      PRESENCE_LEAVE,
      async message => await this.participantLeaveMessagingCallback(anearEvent, message)
    )
    this.subscribeEventMessages(
      actionsChannel,
      ExitEventMessageType,
      async message => await this.participantExplicitExitMessagingCallback(anearEvent, message)
    )
  }

  setupEventsChannel(anearEvent) {
    // no explicit attach needed.  We just publish to it which causes auto-attach
    this.eventChannels[anearEvent.id].events = this.getChannel(anearEvent.eventChannelName())
  }

  async setupParticipantsChannel(anearEvent) {
    const participantsChannel = this.getChannel(anearEvent.participantsChannelName())

    this.eventChannels[anearEvent.id].participants = participantsChannel

    await this.attachChannel(participantsChannel)

    this.subscribeEventMessages(
      participantsChannel,
      BroadcastMessageType,
      async message => await this.eventBroadcastMessagingCallback(message)
    )
    return participantsChannel
  }

  async participantExplicitExitMessagingCallback(anearEvent, message) {
    //
    // client user deliberately cancels out of event
    //
    const participantId = message.data.participantId

    logger.debug(`ExitEventMessage received from ${participantId} for event ${anearEvent.id}`)

<<<<<<< HEAD
    await this.mutex.runExclusive(async () => {
      await this.closeParticipant(
        anearEvent,
        participantId,
        (anearEvent, anearParticipant) => anearEvent.participantClose(anearParticipant)
      )
    })
=======
    await this.closeParticipant(
      anearEvent,
      participantId,
      (anearEvent, anearParticipant) => anearEvent.participantClose(anearParticipant)
    )
>>>>>>> 1c007deb
  }

  async participantEnterMessagingCallback(anearEvent, presenceMessage) {
    // presenceMessage.clientId is the participant's user_id
    // presenceMessage.data = {
    //   id: participantId,
    //   geoLocation: {...}
    // }
    //
    const participantId = presenceMessage.data.id
    const geoLocation = presenceMessage.data.geoLocation

    logger.debug(`**** ENTER PARTICIPANT ****  event: ${anearEvent.id}, participant: ${participantId}`)

    //
    // get the participant data from the API (this will also validate the participant).
    // check if the participant is already in storage, and if so, instantiate, else
    // instantiate from API response
    //
    try {
      logger.debug(`API fetch participant info for ${participantId}`)

      const anearParticipantJson = await this.api.getEventParticipantJson(participantId)
      const anearParticipant = new this.AnearParticipantClass(anearParticipantJson)

      anearParticipant.geoLocation = geoLocation

      await this.setupPrivatePublishingChannel(anearParticipant)

      const persistedAnearParticipant = await this.AnearParticipantClass.getFromStorage(participantId)

      if (persistedAnearParticipant) {
        anearParticipant.appData = persistedAnearParticipant.appData
      }

<<<<<<< HEAD
      await this.mutex.runExclusive(async () => {
=======
      await this.runExclusive("participantEnterCallback", async () => {
>>>>>>> 1c007deb
        await anearEvent.participantEnter(anearParticipant)
        await anearEvent.update()
      })
    } catch(error) {
      // participant not found or is not currently marked active at the API service
      // don't allow participation.  FIX: we need to publish to the private channel
      // with an error message type.
      logger.error(`participantEnterMessagingCallback(${anearEvent.id}, ${participantId}) error: `, error)
    }
  }

  async spectatorEnterMessagingCallback(anearEvent, message) {
    const userId = message.clientId

    logger.debug(`**** ENTER SPECTATOR ****  event: ${anearEvent.id}, user: ${userId}`)

    await anearEvent.refreshSpectator()
  }

  async spectatorLeaveMessagingCallback(anearEvent, message) {
    const userId = message.clientId
    logger.debug(`**** LEAVE SPECTATOR ****  event: ${anearEvent.id}, user: ${userId}`)
  }

  async participantLeaveMessagingCallback(anearEvent, message) {
    // this can be just a temporary leave (refresh browser for example), so we don't do anything
    // for now
    const userId = message.clientId
    logger.debug(`**** LEAVE PARTICIPANT ****  participantLeaveMessagingCallback(user: ${userId})`)
  }

  async closeParticipant(anearEvent, participantId, callback) {
    logger.debug(`closeParticipant(${participantId})`)

    this.clearParticipantTimer(participantId)

    const anearParticipant = await this.getAnearParticipantFromStorage(participantId)

    if (anearParticipant) {
      await this.detachParticipantPrivateChannel(anearEvent.id, anearParticipant)

<<<<<<< HEAD
      await this.mutex.runExclusive(async () => {
=======
      await this.runExclusive("closeParticipant", async () => {
>>>>>>> 1c007deb
        await callback(anearEvent, anearParticipant)
        await anearEvent.update()
      })
    }
  }

  async detachParticipantPrivateChannel(eventId, anearParticipant) {
    const userId = anearParticipant.userId
    const channel = this.eventChannels[eventId].privates[userId]

    if (channel) {
      await this.detachChannel(this.eventChannels[eventId].privates[userId])
      delete this.eventChannels[eventId].privates[userId]
    }
  }

  async participantActionMessagingCallback(anearEvent, message) {
    const payload = message.data.payload
    const participantId = message.data.participantId

    logger.debug(`participantActionMessagingCallback(${anearEvent.id}, ${participantId})`)

    this.clearParticipantTimer(participantId)

    const actionJSON = JSON.parse(payload)
    const [actionEventName, actionPayload] = Object.entries(actionJSON)[0]

    const anearParticipant = await this.getAnearParticipantFromStorage(participantId)

<<<<<<< HEAD
    await this.mutex.runExclusive(async () => {
=======
    await this.runExclusive("participantActionCallback", async () => {
>>>>>>> 1c007deb
      await anearEvent.participantAction(anearParticipant, actionEventName, actionPayload)
      await anearEvent.update()
    })
  }

  async eventBroadcastMessagingCallback(eventId, message) {
    logger.debug(`eventBroadcaseMessagingCallback(${eventId}`)

    const anearEvent = await this.getAnearEventFromStorage(eventId)
    await anearEvent.eventBroadcast(message)
    await anearEvent.update()
  }

  async setupPrivatePublishingChannel(anearParticipant) {
    const privateChannel = this.getChannel(anearParticipant.privateChannelName, {})
    this.eventChannels[anearParticipant.eventId].privates[anearParticipant.userId] = privateChannel
    await this.attachChannel(privateChannel)

    logger.debug(`setupPrivatePublishingChannel(${anearParticipant.privateChannelName}) state ${privateChannel.state}`)
  }

  async attachChannel(channel) {
    try {
      return await channel.attach()
    } catch(err) {
      this.logErrorInfo(err)
    }
  }

  async runExclusive(name, callback) {
    logger.debug(`waiting for ${name} mutex`)

    await this.mutex.runExclusive(
      async () => {
        logger.debug(`mutex ${name} locked!`)
        await callback()
      }
    )
    logger.debug(`mutex ${name} released!`)
  }

  subscribeEventMessages(channel, messageType, callback) {
    channel.subscribe(messageType, callback)
    logger.debug(`subscribed to ${messageType} messages on ${channel.name}`)
  }

  subscribePresenceEvent(channel, action, callback) {
    channel.presence.subscribe(action, callback)
  }

  async subscribePresenceEventWithHistory(channel, action, callback) {
    logger.info(`subscribePresenceEvents(${action}) for channel ${channel.name}`)

    this.subscribePresenceEvent(channel, action, callback)

    try {
      const history = await channel.presence.history({limit: 25})

      history.items.filter(message => message.action === action).forEach(
        async message => {
          logger.info(`presence history ${action} event received`, message)
          await callback(message)
        }
      )
    } catch(err) {
      logger.error('Unable to get presence history; err = ' + err.message)
    }
  }

  async publishEventParticipantsMessage(eventId, participants, css, message, timeoutMilliseconds=0, timeoutCallback=null) {
    const channel = this.eventChannels[eventId].participants

    const setTimerFunction = () => this.setMultipleParticipantTimers(eventId, participants, timeoutMilliseconds)

    await this.publishChannelMessageWithTimeout(
      channel,
      PublicDisplayMessageType,
      css,
      message,
      timeoutMilliseconds,
      setTimerFunction,
      timeoutCallback
    )
  }

  setMultipleParticipantTimers(eventId, participants, timeoutMilliseconds) {
    if (timeoutMilliseconds === 0) return

    participants.forEach(
      anearParticipant => this.setParticipantTimer(eventId, anearParticipant, timeoutMilliseconds)
    )
  }

  async publishEventSpectatorsMessage(eventId, css, message, messageType = PublicDisplayMessageType) {
    const channel = this.eventChannels[eventId].spectators
    const payload = {
      css: css,
      content: message
    }

    await this.publishChannelMessage(channel, messageType, payload)
  }

  async publishEventPrivateMessage(
          eventId,
          anearParticipant,
          messageType,
          css,
          message,
          timeoutMilliseconds=0,
          timeoutCallback=null) {

    const userId = anearParticipant.userId
    const channel = this.eventChannels[eventId].privates[userId]
    if (!channel) throw new Error(`private channel not found.  invalid user id ${userId}`)

    const setTimerFunction = () => this.setParticipantTimer(eventId, anearParticipant, timeoutMilliseconds)

    await this.publishChannelMessageWithTimeout(
      channel,
      messageType,
      css,
      message,
      timeoutMilliseconds,
      setTimerFunction,
      timeoutCallback
    )
  }

  async publishChannelMessageWithTimeout(
          channel,
          messageType,
          css,
          message,
          timeoutMilliseconds=0,
          setTimerFunction,
          timeoutCallback=null) {

    const timerCallback = async () => {
      if (timeoutMilliseconds > 0) setTimerFunction()
      if (timeoutCallback) await timeoutCallback()
    }

    const payload = {
      css: css,
      content: message,
      timeout: timeoutMilliseconds
    }

    await this.publishChannelMessage(
      channel,
      messageType,
      payload
    )
    await timerCallback()
  }

  async publishEventTransitionMessage(eventId, newState) {
    const channel = this.eventChannels[eventId].events
    const payload = {content: {state: newState}}

    logger.debug(`publishEventTransitionMessage: event ${eventId} transitioning to ${newState}`)

    await this.publishChannelMessage(channel, EventTransitionMessageType, payload)
  }

  async publishChannelMessage(channel, messageType, payload) {
    try {
      await channel.publish(
        messageType,
        payload
      )
    } catch(err) {
      this.logErrorInfo(err)
    }
  }

  async detachAll(eventId) {
    const channels = this.eventChannels[eventId]
    await this.detachChannel(channels.events)
    await this.detachChannel(channels.participants)
    await this.detachChannel(channels.actions)

    if (channels.spectators) await this.detachChannel(channels.spectators)

    for (const channel of Object.values(channels.privates)) {
      await this.detachChannel(channel)
    }
    delete this.eventChannels[eventId]
  }

  async detachChannel (channel) {
    if (!channel || channel.state !== 'attached') return

    try {
      await channel.detach(this.logErrorInfo)
      logger.info(`channel ${channel.name} detached`)
    } catch(err) {
      this.logErrorInfo(err)
    }
  }

  logErrorInfo(errInfo) {
    if (errInfo) {
      logger.error(`Ably ERROR (${errInfo.code}):  ${errInfo.message}`)
    }
  }
}

module.exports = AnearMessaging<|MERGE_RESOLUTION|>--- conflicted
+++ resolved
@@ -298,21 +298,11 @@
 
     logger.debug(`ExitEventMessage received from ${participantId} for event ${anearEvent.id}`)
 
-<<<<<<< HEAD
-    await this.mutex.runExclusive(async () => {
-      await this.closeParticipant(
-        anearEvent,
-        participantId,
-        (anearEvent, anearParticipant) => anearEvent.participantClose(anearParticipant)
-      )
-    })
-=======
     await this.closeParticipant(
       anearEvent,
       participantId,
       (anearEvent, anearParticipant) => anearEvent.participantClose(anearParticipant)
     )
->>>>>>> 1c007deb
   }
 
   async participantEnterMessagingCallback(anearEvent, presenceMessage) {
@@ -348,11 +338,7 @@
         anearParticipant.appData = persistedAnearParticipant.appData
       }
 
-<<<<<<< HEAD
-      await this.mutex.runExclusive(async () => {
-=======
       await this.runExclusive("participantEnterCallback", async () => {
->>>>>>> 1c007deb
         await anearEvent.participantEnter(anearParticipant)
         await anearEvent.update()
       })
@@ -394,11 +380,7 @@
     if (anearParticipant) {
       await this.detachParticipantPrivateChannel(anearEvent.id, anearParticipant)
 
-<<<<<<< HEAD
-      await this.mutex.runExclusive(async () => {
-=======
       await this.runExclusive("closeParticipant", async () => {
->>>>>>> 1c007deb
         await callback(anearEvent, anearParticipant)
         await anearEvent.update()
       })
@@ -428,11 +410,7 @@
 
     const anearParticipant = await this.getAnearParticipantFromStorage(participantId)
 
-<<<<<<< HEAD
-    await this.mutex.runExclusive(async () => {
-=======
     await this.runExclusive("participantActionCallback", async () => {
->>>>>>> 1c007deb
       await anearEvent.participantAction(anearParticipant, actionEventName, actionPayload)
       await anearEvent.update()
     })
